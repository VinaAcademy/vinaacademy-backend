package com.vinaacademy.platform.feature.instructor.repository;

<<<<<<< HEAD
import com.vinaacademy.platform.feature.course.entity.Course;
import com.vinaacademy.platform.feature.instructor.CourseInstructor;
import com.vinaacademy.platform.feature.user.entity.User;
import org.springframework.data.jpa.repository.JpaRepository;
import org.springframework.data.jpa.repository.Query;
import org.springframework.data.repository.query.Param;
import org.springframework.stereotype.Repository;

import java.util.List;
import java.util.Optional;
import java.util.UUID;

=======
import java.util.List;
import java.util.Optional;
import java.util.UUID;

import org.springframework.data.jpa.repository.JpaRepository;
import org.springframework.data.jpa.repository.Query;
import org.springframework.data.repository.query.Param;
import org.springframework.stereotype.Repository;

import com.vinaacademy.platform.feature.course.entity.Course;
import com.vinaacademy.platform.feature.instructor.CourseInstructor;
import com.vinaacademy.platform.feature.user.entity.User;

>>>>>>> 271417c2
@Repository
public interface CourseInstructorRepository extends JpaRepository<CourseInstructor, Long> {
    /**
     * Find a course instructor by instructor and course
     * 
     * @param instructor the instructor
     * @param course the course
     * @return the course instructor if found
     */
    Optional<CourseInstructor> findByInstructorAndCourse(User instructor, Course course);
    
    /**
     * Find all course instructors by instructor
     * 
     * @param instructor the instructor
     * @return list of course instructors
     */
    List<CourseInstructor> findByInstructor(User instructor);
    
    /**
     * Find all course instructors by course
     * 
     * @param course the course
     * @return list of course instructors
     */
    List<CourseInstructor> findByCourse(Course course);
    
    /**
     * Find the owner of a course
     * 
     * @param course the course
     * @return the course instructor who is the owner
     */
    Optional<CourseInstructor> findByCourseAndIsOwnerTrue(Course course);
    
    /**
     * Count the number of instructors for a course
     * 
     * @param course the course
     * @return the number of instructors
     */
    long countByCourse(Course course);
    
    /**
     * Check if a user is an instructor of a course
     * 
     * @param instructorId the instructor ID
     * @param courseId the course ID
     * @return true if the user is an instructor of the course
     */
    @Query("SELECT CASE WHEN COUNT(ci) > 0 THEN true ELSE false END FROM CourseInstructor ci " +
           "WHERE ci.instructor.id = :instructorId AND ci.course.id = :courseId")
    boolean existsByInstructorIdAndCourseId(@Param("instructorId") UUID instructorId, @Param("courseId") UUID courseId);
}<|MERGE_RESOLUTION|>--- conflicted
+++ resolved
@@ -1,6 +1,5 @@
 package com.vinaacademy.platform.feature.instructor.repository;
 
-<<<<<<< HEAD
 import com.vinaacademy.platform.feature.course.entity.Course;
 import com.vinaacademy.platform.feature.instructor.CourseInstructor;
 import com.vinaacademy.platform.feature.user.entity.User;
@@ -13,67 +12,52 @@
 import java.util.Optional;
 import java.util.UUID;
 
-=======
-import java.util.List;
-import java.util.Optional;
-import java.util.UUID;
-
-import org.springframework.data.jpa.repository.JpaRepository;
-import org.springframework.data.jpa.repository.Query;
-import org.springframework.data.repository.query.Param;
-import org.springframework.stereotype.Repository;
-
-import com.vinaacademy.platform.feature.course.entity.Course;
-import com.vinaacademy.platform.feature.instructor.CourseInstructor;
-import com.vinaacademy.platform.feature.user.entity.User;
-
->>>>>>> 271417c2
 @Repository
 public interface CourseInstructorRepository extends JpaRepository<CourseInstructor, Long> {
     /**
      * Find a course instructor by instructor and course
-     * 
+     *
      * @param instructor the instructor
      * @param course the course
      * @return the course instructor if found
      */
     Optional<CourseInstructor> findByInstructorAndCourse(User instructor, Course course);
-    
+
     /**
      * Find all course instructors by instructor
-     * 
+     *
      * @param instructor the instructor
      * @return list of course instructors
      */
     List<CourseInstructor> findByInstructor(User instructor);
-    
+
     /**
      * Find all course instructors by course
-     * 
+     *
      * @param course the course
      * @return list of course instructors
      */
     List<CourseInstructor> findByCourse(Course course);
-    
+
     /**
      * Find the owner of a course
-     * 
+     *
      * @param course the course
      * @return the course instructor who is the owner
      */
     Optional<CourseInstructor> findByCourseAndIsOwnerTrue(Course course);
-    
+
     /**
      * Count the number of instructors for a course
-     * 
+     *
      * @param course the course
      * @return the number of instructors
      */
     long countByCourse(Course course);
-    
+
     /**
      * Check if a user is an instructor of a course
-     * 
+     *
      * @param instructorId the instructor ID
      * @param courseId the course ID
      * @return true if the user is an instructor of the course
