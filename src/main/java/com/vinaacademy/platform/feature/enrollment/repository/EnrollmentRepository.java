package com.vinaacademy.platform.feature.enrollment.repository;

import com.vinaacademy.platform.feature.course.entity.Course;
import com.vinaacademy.platform.feature.enrollment.Enrollment;
import com.vinaacademy.platform.feature.enrollment.enums.ProgressStatus;
import com.vinaacademy.platform.feature.user.entity.User;
import org.springframework.data.domain.Page;
import org.springframework.data.domain.Pageable;
import org.springframework.data.jpa.repository.JpaRepository;
import org.springframework.data.jpa.repository.Modifying;
import org.springframework.data.jpa.repository.Query;
import org.springframework.data.repository.query.Param;
import org.springframework.stereotype.Repository;

import java.time.LocalDateTime;
import java.util.List;
import java.util.Optional;
import java.util.UUID;

@Repository
public interface EnrollmentRepository extends JpaRepository<Enrollment, Long> {
    //Tìm đăng ký khóa học theo người dùng và khóa học
    Optional<Enrollment> findByUserIdAndCourseId(UUID userId, UUID courseId);

    //Kiểm tra người dùng đã đăng ký khóa học chưa
    boolean existsByUserIdAndCourseId(UUID userId, UUID courseId);

    //Lấy tất cả đăng ký khóa học của một người dùng
    List<Enrollment> findByUserId(UUID userId);

    //Lấy tất cả đăng ký khóa học của một người dùng (có phân trang)
    Page<Enrollment> findByUserId(UUID userId, Pageable pageable);

    //Lấy tất cả đăng ký khóa học của một khóa học
    List<Enrollment> findByCourseId(UUID courseId);

        //Lấy tất cả đăng ký khóa học của một người dùng theo trạng thái
    List<Enrollment> findByUserIdAndStatus(UUID userId, ProgressStatus status);

    //Lấy tất cả đăng ký khóa học của một người dùng theo trạng thái (có phân trang)
    Page<Enrollment> findByUserIdAndStatus(UUID userId, ProgressStatus status, Pageable pageable);

    //Đếm số lượng đăng ký khóa học của một khóa học
    long countByCourseId(UUID courseId);

    //Đếm số lượng đăng ký khóa học của một người dùng
    long countByUserId(UUID userId);

    //Lấy những đăng ký khóa học mới trong khoảng thời gian
    List<Enrollment> findByStartAtBetween(LocalDateTime startDate, LocalDateTime endDate);

    //Tìm kiếm các khóa học đã hoàn thành
    List<Enrollment> findByStatusAndCompleteAtIsNotNull(ProgressStatus status);

    //Thống kê số lượng đăng ký khóa học theo ngày
    @Query("SELECT DATE(e.startAt), COUNT(e) FROM Enrollment e " +
            "WHERE e.startAt BETWEEN :startDate AND :endDate " +
            "GROUP BY DATE(e.startAt) ORDER BY DATE(e.startAt)")
    List<Object[]> countEnrollmentsByDay(@Param("startDate") LocalDateTime startDate,
                                         @Param("endDate") LocalDateTime endDate);

    //Tìm những đăng ký khóa học có tiến độ cao hơn một giá trị cụ thể
    List<Enrollment> findByProgressPercentageGreaterThanEqual(Double percentage);

    //Tìm những đăng ký khóa học có tiến độ thấp hơn một giá trị cụ thể
    List<Enrollment> findByProgressPercentageLessThan(Double percentage);

    //Cập nhật trạng thái cho tất cả đăng ký của một khóa học
    @Modifying
    @Query("UPDATE Enrollment e SET e.status = :status WHERE e.course.id = :courseId")
    void updateStatusByCourseId(@Param("courseId") UUID courseId, @Param("status") ProgressStatus status);

    //Tìm các đăng ký khóa học đang hoạt động (chưa hoàn thành và đã bắt đầu)
    @Query("SELECT e FROM Enrollment e WHERE e.user.id = :userId AND e.status = 'IN_PROGRESS'")
    List<Enrollment> findActiveEnrollmentsByUserId(@Param("userId") UUID userId);

<<<<<<< HEAD
    //Lấy tất cả đăng ký khóa học của một khóa học (có phân trang)
    Page<Enrollment> findByCourseId(UUID courseId, Pageable pageable);

    //Lấy tất cả đăng ký khóa học của một khóa học theo trạng thái (có phân trang)
    Page<Enrollment> findByCourseIdAndStatus(UUID courseId, ProgressStatus status, Pageable pageable);
=======
    Optional<Enrollment> findByCourseAndUser(Course course, User currentUser);
>>>>>>> 268ad8d3
}<|MERGE_RESOLUTION|>--- conflicted
+++ resolved
@@ -74,13 +74,11 @@
     @Query("SELECT e FROM Enrollment e WHERE e.user.id = :userId AND e.status = 'IN_PROGRESS'")
     List<Enrollment> findActiveEnrollmentsByUserId(@Param("userId") UUID userId);
 
-<<<<<<< HEAD
+
     //Lấy tất cả đăng ký khóa học của một khóa học (có phân trang)
     Page<Enrollment> findByCourseId(UUID courseId, Pageable pageable);
 
     //Lấy tất cả đăng ký khóa học của một khóa học theo trạng thái (có phân trang)
     Page<Enrollment> findByCourseIdAndStatus(UUID courseId, ProgressStatus status, Pageable pageable);
-=======
-    Optional<Enrollment> findByCourseAndUser(Course course, User currentUser);
->>>>>>> 268ad8d3
+
 }