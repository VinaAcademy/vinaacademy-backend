--- conflicted
+++ resolved
@@ -40,12 +40,6 @@
   private final CourseInstructorRepository courseInstructorRepository;
 
   /**
-<<<<<<< HEAD
-   * Assemble course details response with instructors, sections, lessons, and reviews
-   *
-   * @param course The course entity
-   * @return Complete course details response
-=======
    * Build a complete CourseDetailsResponse for the given Course.
    *
    * <p>Maps the Course to a CourseDetailsResponse, populates instructors (and owner) using either
@@ -54,7 +48,6 @@
    *
    * @param course the non-null Course entity to assemble details from
    * @return a fully populated CourseDetailsResponse
->>>>>>> b3d2a26f
    */
   public CourseDetailsResponse assembleCourseDetailsResponse(@NotNull Course course) {
     log.debug("Assembling course details response for course: {}", course.getId());
@@ -79,8 +72,6 @@
     return response;
   }
 
-<<<<<<< HEAD
-=======
   /**
    * Populates the given CourseDetailsResponse with the course's instructors and the owner instructor.
    *
@@ -94,7 +85,6 @@
    * @param course the Course to read instructors from
    * @param response the CourseDetailsResponse to populate with instructor DTOs
    */
->>>>>>> b3d2a26f
   private void buildInstructorsResponse(Course course, CourseDetailsResponse response) {
     boolean isFetchInstructors = Hibernate.isInitialized(course.getInstructors());
 
@@ -141,12 +131,6 @@
   }
 
   /**
-<<<<<<< HEAD
-   * Process sections and their lessons, creating DTOs with sorted order
-   *
-   * @param sections List of section entities
-   * @return List of section DTOs with ordered lessons
-=======
    * Convert a list of Section entities into SectionDto objects with their lessons mapped and ordered.
    *
    * <p>Returns an empty list if {@code sections} is null or empty. Sections and lessons are sorted
@@ -155,7 +139,6 @@
    *
    * @param sections the sections to process (may be null)
    * @return an ordered list of SectionDto objects with ordered LessonDto lists
->>>>>>> b3d2a26f
    */
   public List<SectionDto> processSectionsAndLessons(List<Section> sections) {
     if (sections == null || sections.isEmpty()) {
@@ -184,13 +167,6 @@
   }
 
   /**
-<<<<<<< HEAD
-   * Process sections and lessons with user progress information
-   *
-   * @param sections List of section entities
-   * @param progressMap Map of lesson ID to user progress
-   * @return List of section DTOs with lessons including progress
-=======
    * Builds ordered SectionDto objects whose LessonDto children are annotated with per-user progress.
    *
    * Sections and lessons are sorted by their `orderIndex` (ascending). If `sections` is null or empty,
@@ -202,7 +178,6 @@
    *     result in a default, empty UserProgress being set on the LessonDto
    * @return an ordered list of SectionDto with lessons populated and each LessonDto carrying its
    *     currentUserProgress
->>>>>>> b3d2a26f
    */
   public List<SectionDto> processSectionsAndLessonsWithProgress(
       List<Section> sections, Map<UUID, UserProgress> progressMap) {
