package com.vinaacademy.platform.feature.course.service;

import com.vinaacademy.platform.feature.course.dto.CourseDetailsResponse;
import com.vinaacademy.platform.feature.course.dto.CourseDto;
import com.vinaacademy.platform.feature.course.dto.CourseRequest;
import com.vinaacademy.platform.feature.course.dto.CourseSearchRequest;
import com.vinaacademy.platform.feature.course.dto.CourseStatusRequest;

import org.springframework.data.domain.Page;

import java.util.List;
import java.util.UUID;

public interface CourseService {
    List<CourseDto> getCourses();
    
    List<CourseDto> getCoursesByCategory(String slug);
    
    Page<CourseDto> getCoursesPaginated(
            int page,
            int size,
            String sortBy,
            String sortDirection,
            String categorySlug,
            double minRating);

    Page<CourseDto> searchCourses(
            CourseSearchRequest searchRequest,
            int page,
            int size,
            String sortBy,
            String sortDirection);

    Page<CourseDto> getCoursesByInstructor(
            UUID instructorId,
            int page,
            int size,
            String sortBy,
            String sortDirection);

    Page<CourseDto> searchInstructorCourses(
            UUID instructorId,
            CourseSearchRequest searchRequest,
            int page,
            int size,
            String sortBy,
            String sortDirection);

    CourseDetailsResponse getCourse(String slug);

    CourseDto createCourse(CourseRequest request);

    CourseDto updateCourse(String slug, CourseRequest request);
    
    void deleteCourse(String slug);

    CourseDto getCourseLearning(String slug);

    CourseDto getCourseById(UUID id);

    String getCourseSlugById(UUID id);
    
    Boolean existByCourseSlug(String slug);
<<<<<<< HEAD

//    CourseDto duplicateCourse(UUID courseId, String newName);

=======
    
    Boolean updateStatusCourse(CourseStatusRequest courseStatusRequest);
>>>>>>> cff556c0
}<|MERGE_RESOLUTION|>--- conflicted
+++ resolved
@@ -61,12 +61,6 @@
     String getCourseSlugById(UUID id);
     
     Boolean existByCourseSlug(String slug);
-<<<<<<< HEAD
-
-//    CourseDto duplicateCourse(UUID courseId, String newName);
-
-=======
     
     Boolean updateStatusCourse(CourseStatusRequest courseStatusRequest);
->>>>>>> cff556c0
 }